/**
 * Panther is a Cloud-Native SIEM for the Modern Security Team.
 * Copyright (C) 2020 Panther Labs Inc
 *
 * This program is free software: you can redistribute it and/or modify
 * it under the terms of the GNU Affero General Public License as
 * published by the Free Software Foundation, either version 3 of the
 * License, or (at your option) any later version.
 *
 * This program is distributed in the hope that it will be useful,
 * but WITHOUT ANY WARRANTY; without even the implied warranty of
 * MERCHANTABILITY or FITNESS FOR A PARTICULAR PURPOSE.  See the
 * GNU Affero General Public License for more details.
 *
 * You should have received a copy of the GNU Affero General Public License
 * along with this program.  If not, see <https://www.gnu.org/licenses/>.
 */

import React from 'react';
import { AWS_ACCOUNT_ID_REGEX, S3_BUCKET_NAME_REGEX } from 'Source/constants';
import { Form, Formik } from 'formik';
import * as Yup from 'yup';
import { Wizard, WizardPanel } from 'Components/Wizard';
import { FetchResult } from '@apollo/client';
import { getArnRegexForService, yupIntegrationLabelValidation } from 'Helpers/utils';
import StackDeploymentPanel from './StackDeploymentPanel';
import SuccessPanel from './SuccessPanel';
import S3SourceConfigurationPanel from './S3SourceConfigurationPanel';

interface S3LogSourceWizardProps {
  initialValues: S3LogSourceWizardValues;
  onSubmit: (values: S3LogSourceWizardValues) => Promise<FetchResult<any>>;
  externalErrorMessage?: string;
}

export interface S3LogSourceWizardValues {
  // for updates
  integrationId?: string;
  initialStackName?: string;
  // common for creation + updates
  awsAccountId: string;
  integrationLabel: string;
  s3Bucket: string;
  s3Prefix: string;
  kmsKey: string;
  logTypes: string[];
}

const validationSchema = Yup.object().shape<S3LogSourceWizardValues>({
  integrationLabel: yupIntegrationLabelValidation,
  awsAccountId: Yup.string()
    .matches(AWS_ACCOUNT_ID_REGEX, 'Must be a valid AWS Account ID')
    .required(),
  s3Bucket: Yup.string().matches(S3_BUCKET_NAME_REGEX, 'Must be valid S3 Bucket name').required(),
  logTypes: Yup.array().of(Yup.string()).required(),
  s3Prefix: Yup.string(),
  kmsKey: Yup.string().matches(getArnRegexForService('KMS'), 'Must be a valid KMS ARN'),
});

const initialStatus = { cfnTemplateDownloaded: false };

const S3LogSourceWizard: React.FC<S3LogSourceWizardProps> = ({
  initialValues,
  onSubmit,
  externalErrorMessage,
}) => {
  return (
    <Formik<S3LogSourceWizardValues>
      enableReinitialize
      initialValues={initialValues}
      initialStatus={initialStatus}
      validationSchema={validationSchema}
      onSubmit={onSubmit}
    >
      {({ isValid, dirty, status, setStatus }) => {
        // We want to reset the error message whenever the user goes back to a previous screen.
        // That's why we handle it through status in order to manipulate it internally
        React.useEffect(() => {
          setStatus({ ...status, errorMessage: externalErrorMessage });
        }, [externalErrorMessage]);

        return (
          <Form>
            <Wizard>
              <Wizard.Step title="Configure Logs Source">
<<<<<<< HEAD
                <WizardPanelWrapper>
                  <WizardPanelWrapper.Content>
                    <S3SourceConfigurationPanel />
                  </WizardPanelWrapper.Content>
                  <WizardPanelWrapper.Actions>
                    <WizardPanelWrapper.ActionNext disabled={!dirty || !isValid}>
                      Continue Setup
                    </WizardPanelWrapper.ActionNext>
                  </WizardPanelWrapper.Actions>
                </WizardPanelWrapper>
              </Wizard.Step>
              <Wizard.Step title="Deploy Stack">
                <WizardPanelWrapper>
                  <WizardPanelWrapper.Content>
                    <StackDeploymentPanel />
                  </WizardPanelWrapper.Content>
                  <WizardPanelWrapper.Actions>
                    <WizardPanelWrapper.ActionPrev />
                    <WizardPanelWrapper.ActionNext>Continue Setup</WizardPanelWrapper.ActionNext>
                  </WizardPanelWrapper.Actions>
                </WizardPanelWrapper>
              </Wizard.Step>
              <Wizard.Step title="Done!">
                <WizardPanelWrapper>
                  <WizardPanelWrapper.Content>
                    <SuccessPanel />
                  </WizardPanelWrapper.Content>
                  <WizardPanelWrapper.Actions>
                    <WizardPanelWrapper.ActionPrev />
                  </WizardPanelWrapper.Actions>
                </WizardPanelWrapper>
=======
                <WizardPanel>
                  <S3SourceConfigurationPanel />

                  <WizardPanel.Actions>
                    <WizardPanel.ActionNext disabled={!dirty || !isValid}>
                      Continue Setup
                    </WizardPanel.ActionNext>
                  </WizardPanel.Actions>
                </WizardPanel>
              </Wizard.Step>
              <Wizard.Step title="Deploy Stack">
                <WizardPanel>
                  <StackDeploymentPanel />

                  <WizardPanel.Actions>
                    <WizardPanel.ActionPrev />
                    <WizardPanel.ActionNext>Continue Setup</WizardPanel.ActionNext>
                  </WizardPanel.Actions>
                </WizardPanel>
              </Wizard.Step>
              <Wizard.Step title="Done!">
                <WizardPanel>
                  <SuccessPanel />

                  <WizardPanel.Actions>
                    <WizardPanel.ActionPrev />
                  </WizardPanel.Actions>
                </WizardPanel>
>>>>>>> c089892e
              </Wizard.Step>
            </Wizard>
          </Form>
        );
      }}
    </Formik>
  );
};

export default S3LogSourceWizard;<|MERGE_RESOLUTION|>--- conflicted
+++ resolved
@@ -83,39 +83,6 @@
           <Form>
             <Wizard>
               <Wizard.Step title="Configure Logs Source">
-<<<<<<< HEAD
-                <WizardPanelWrapper>
-                  <WizardPanelWrapper.Content>
-                    <S3SourceConfigurationPanel />
-                  </WizardPanelWrapper.Content>
-                  <WizardPanelWrapper.Actions>
-                    <WizardPanelWrapper.ActionNext disabled={!dirty || !isValid}>
-                      Continue Setup
-                    </WizardPanelWrapper.ActionNext>
-                  </WizardPanelWrapper.Actions>
-                </WizardPanelWrapper>
-              </Wizard.Step>
-              <Wizard.Step title="Deploy Stack">
-                <WizardPanelWrapper>
-                  <WizardPanelWrapper.Content>
-                    <StackDeploymentPanel />
-                  </WizardPanelWrapper.Content>
-                  <WizardPanelWrapper.Actions>
-                    <WizardPanelWrapper.ActionPrev />
-                    <WizardPanelWrapper.ActionNext>Continue Setup</WizardPanelWrapper.ActionNext>
-                  </WizardPanelWrapper.Actions>
-                </WizardPanelWrapper>
-              </Wizard.Step>
-              <Wizard.Step title="Done!">
-                <WizardPanelWrapper>
-                  <WizardPanelWrapper.Content>
-                    <SuccessPanel />
-                  </WizardPanelWrapper.Content>
-                  <WizardPanelWrapper.Actions>
-                    <WizardPanelWrapper.ActionPrev />
-                  </WizardPanelWrapper.Actions>
-                </WizardPanelWrapper>
-=======
                 <WizardPanel>
                   <S3SourceConfigurationPanel />
 
@@ -144,7 +111,6 @@
                     <WizardPanel.ActionPrev />
                   </WizardPanel.Actions>
                 </WizardPanel>
->>>>>>> c089892e
               </Wizard.Step>
             </Wizard>
           </Form>
